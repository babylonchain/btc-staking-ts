{
  "name": "btc-staking-ts",
<<<<<<< HEAD
  "version": "0.2.10",
  "description": "Library exposing methods for the creation and consumption of Bitcoin transactions pertaining to Babylon's Bitcoin Staking protocol. Experimental version, should not be used for production purposes or with real funds.",
=======
  "version": "0.3.0-canary.4",
  "description": "Library exposing methods for the creation and consumption of Bitcoin transactions pertaining to Babylon's Bitcoin Staking protocol.",
>>>>>>> f225ba8e
  "module": "dist/index.js",
  "main": "dist/index.cjs",
  "typings": "dist/index.d.ts",
  "type": "module",
  "scripts": {
    "generate-types": "dts-bundle-generator -o ./dist/index.d.ts ./src/index.ts",
    "build": "node build.js && npm run generate-types",
    "format": "prettier --check \"src/**/*.ts\" \"tests/**/*.ts\"",
    "format:fix": "prettier --write \"src/**/*.ts\" \"tests/**/*.ts\"",
    "lint": "eslint ./src --fix",
    "prepare": "husky",
    "prepublishOnly": "npm run build",
    "test": "jest --verbose",
    "version:canary": "npm version prerelease --preid=canary"
  },
  "files": [
    "dist/*"
  ],
  "keywords": [
    "bitcoin",
    "staking",
    "babylon",
    "btc-staking"
  ],
  "engines": {
    "node": ">=22.0.0"
  },
  "husky": {
    "hooks": {
      "pre-commit": "lint-staged"
    }
  },
  "lint-staged": {
    "src/**/*.ts": [
      "prettier --write",
      "eslint --fix"
    ],
    "tests/**/*.ts": [
      "prettier --write",
      "eslint --fix"
    ]
  },
  "author": "Babylonchain Inc.",
  "license": "SEE LICENSE IN LICENSE",
  "devDependencies": {
    "@types/jest": "^29.5.12",
    "@types/node": "^20.11.30",
    "dts-bundle-generator": "^9.3.1",
    "ecpair": "^2.1.0",
    "esbuild": "^0.20.2",
    "eslint": "^8.57.0",
    "eslint-plugin-prettier": "^5.1.3",
    "husky": "^9.0.11",
    "jest": "^29.7.0",
    "lint-staged": "^15.2.7",
    "prettier": "^3.2.5",
    "prettier-plugin-organize-imports": "^3.2.4",
    "ts-jest": "^29.1.4",
    "typescript": "^5.4.5",
    "typescript-eslint": "^7.4.0"
  },
  "dependencies": {
    "@bitcoin-js/tiny-secp256k1-asmjs": "^2.2.3",
    "bitcoinjs-lib": "^6.1.5"
  }
}<|MERGE_RESOLUTION|>--- conflicted
+++ resolved
@@ -1,12 +1,7 @@
 {
   "name": "btc-staking-ts",
-<<<<<<< HEAD
-  "version": "0.2.10",
-  "description": "Library exposing methods for the creation and consumption of Bitcoin transactions pertaining to Babylon's Bitcoin Staking protocol. Experimental version, should not be used for production purposes or with real funds.",
-=======
   "version": "0.3.0-canary.4",
   "description": "Library exposing methods for the creation and consumption of Bitcoin transactions pertaining to Babylon's Bitcoin Staking protocol.",
->>>>>>> f225ba8e
   "module": "dist/index.js",
   "main": "dist/index.cjs",
   "typings": "dist/index.d.ts",
