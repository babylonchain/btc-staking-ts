--- conflicted
+++ resolved
@@ -1,225 +1,3 @@
-<<<<<<< HEAD
 export { default as DataGenerator } from "./dataGenerator";
 export { default as testingNetworks } from "./testingNetworks";
-=======
-import * as ecc from "@bitcoin-js/tiny-secp256k1-asmjs";
-import * as bitcoin from "bitcoinjs-lib";
-import ECPairFactory from "ecpair";
-import { StakingScriptData } from "../../src";
-import { StakingScripts } from "../../src/types/StakingScripts";
-import { UTXO } from "../../src/types/UTXO";
-import { generateRandomAmountSlices } from "./math";
-
-bitcoin.initEccLib(ecc);
-const ECPair = ECPairFactory(ecc);
-
-export const DEFAULT_TEST_FEE_RATE = 15;
-
-export class DataGenerator {
-  private network: bitcoin.networks.Network;
-
-  constructor(network: bitcoin.networks.Network) {
-    this.network = network;
-  }
-
-  generateRandomTxId = () => {
-    const randomBuffer = Buffer.alloc(32);
-    for (let i = 0; i < 32; i++) {
-      randomBuffer[i] = Math.floor(Math.random() * 256);
-    }
-    return randomBuffer.toString("hex");
-  };
-
-  generateRandomKeyPair = (isNoCoordPk = false) => {
-    const keyPair = ECPair.makeRandom({ network: this.network });
-    const { privateKey, publicKey } = keyPair;
-    if (!privateKey || !publicKey) {
-      throw new Error("Failed to generate random key pair");
-    }
-    let pk = publicKey.toString("hex");
-
-    pk = isNoCoordPk ? pk.slice(2) : pk;
-
-    return {
-      privateKey: privateKey.toString("hex"),
-      publicKey: pk,
-    };
-  };
-
-  // Generate a random staking term (number of blocks to stake)
-  // ranged from 1 to 65535
-  generateRandomStakingTerm = () => {
-    return Math.floor(Math.random() * 65535) + 1;
-  };
-
-  generateRandomUnbondingTime = (stakingTerm: number) => {
-    return Math.floor(Math.random() * stakingTerm) + 1;
-  };
-
-  generateRandomFeeRates = () => {
-    return Math.floor(Math.random() * 1000) + 1;
-  };
-
-  // Convenant committee are a list of public keys that are used to sign a covenant
-  generateRandomCovenantCommittee = (size: number): Buffer[] => {
-    const committe: Buffer[] = [];
-    for (let i = 0; i < size; i++) {
-      const keyPair = this.generateRandomKeyPair(true);
-      committe.push(Buffer.from(keyPair.publicKey, "hex"));
-    }
-    return committe;
-  };
-
-  generateRandomTag = () => {
-    const buffer = Buffer.alloc(4);
-    for (let i = 0; i < 4; i++) {
-      buffer[i] = Math.floor(Math.random() * 256);
-    }
-    return buffer;
-  };
-
-  generateRandomGlobalParams = (stakingTerm: number, committeeSize: number) => {
-    const covenantPks = this.generateRandomCovenantCommittee(committeeSize).map(
-      (buffer) => buffer.toString("hex"),
-    );
-    const covenantQuorum = Math.floor(Math.random() * (committeeSize - 1)) + 1;
-    const unbondingTime = this.generateRandomUnbondingTime(stakingTerm);
-    const tag = this.generateRandomTag().toString("hex");
-    return {
-      covenantPks,
-      covenantQuorum,
-      unbondingTime,
-      tag,
-    };
-  };
-
-  getAddressAndScriptPubKey = (publicKey: string) => {
-    return {
-      taproot: this.getTaprootAddress(publicKey),
-      nativeSegwit: this.getNativeSegwitAddress(publicKey),
-    };
-  };
-
-  getNetwork = () => {
-    return this.network;
-  };
-
-  generateMockStakingScripts = (): StakingScripts => {
-    const finalityProviderPk = this.generateRandomKeyPair(true).publicKey;
-    const stakingTxTimelock = this.generateRandomStakingTerm();
-    const publicKeyNoCoord = this.generateRandomKeyPair(true).publicKey;
-    const committeeSize = Math.floor(Math.random() * 10) + 1;
-    const globalParams = this.generateRandomGlobalParams(
-      stakingTxTimelock,
-      committeeSize,
-    );
-
-    // Convert covenant PKs to buffers
-    const covenantPKsBuffer = globalParams.covenantPks.map((pk: string) =>
-      Buffer.from(pk, "hex"),
-    );
-
-    // Create staking script data
-    let stakingScriptData;
-    try {
-      stakingScriptData = new StakingScriptData(
-        Buffer.from(publicKeyNoCoord, "hex"),
-        [Buffer.from(finalityProviderPk, "hex")],
-        covenantPKsBuffer,
-        globalParams.covenantQuorum,
-        stakingTxTimelock,
-        globalParams.unbondingTime,
-        Buffer.from(globalParams.tag, "hex"),
-      );
-    } catch (error: Error | any) {
-      throw new Error(error?.message || "Cannot build staking script data");
-    }
-
-    // Build scripts
-    let scripts;
-    try {
-      scripts = stakingScriptData.buildScripts();
-    } catch (error: Error | any) {
-      throw new Error(error?.message || "Error while recreating scripts");
-    }
-
-    return scripts;
-  };
-
-  generateRandomUTXOs = (
-    balance: number,
-    numberOfUTXOs: number,
-  ): UTXO[] => {
-    const slices = generateRandomAmountSlices(balance, numberOfUTXOs);
-    return slices.map((v) => {
-      const { taproot, nativeSegwit } = this.getAddressAndScriptPubKey(
-        this.generateRandomKeyPair().publicKey,
-      );
-      // Randomly select either taproot or nativeSegwit for scriptPubKey
-      const selectedScriptPubKey =
-        Math.random() < 0.5 ? taproot.scriptPubKey : nativeSegwit.scriptPubKey;
-      return {
-        txid: this.generateRandomTxId(),
-        vout: Math.floor(Math.random() * 10),
-        scriptPubKey: selectedScriptPubKey,
-        value: v,
-      };
-    });
-  };
-
-  private getTaprootAddress = (publicKey: string) => {
-    // Remove the prefix if it exists
-    if (publicKey.length == 66) {
-      publicKey = publicKey.slice(2);
-    }
-    const internalPubkey = Buffer.from(publicKey, "hex");
-    const { address, output: scriptPubKey } = bitcoin.payments.p2tr({
-      internalPubkey,
-      network: this.network,
-    });
-    if (!address || !scriptPubKey) {
-      throw new Error(
-        "Failed to generate taproot address or script from public key",
-      );
-    }
-    return {
-      address,
-      scriptPubKey: scriptPubKey.toString("hex"),
-    };
-  };
-
-  private getNativeSegwitAddress = (publicKey: string) => {
-    // check the public key length is 66, otherwise throw
-    if (publicKey.length !== 66) {
-      throw new Error("Invalid public key length for generating native segwit address");
-    }
-    const internalPubkey = Buffer.from(publicKey, "hex");
-    const { address, output: scriptPubKey } = bitcoin.payments.p2wpkh({
-      pubkey: internalPubkey,
-      network: this.network,
-    });
-    if (!address || !scriptPubKey) {
-      throw new Error(
-        "Failed to generate native segwit address or script from public key",
-      );
-    }
-    return {
-      address,
-      scriptPubKey: scriptPubKey.toString("hex"),
-    };
-  };
-}
-
-export const testingNetworks = [
-  {
-    networkName: "mainnet",
-    network: bitcoin.networks.bitcoin,
-    dataGenerator: new DataGenerator(bitcoin.networks.bitcoin),
-  },
-  {
-    networkName: "testnet",
-    network: bitcoin.networks.testnet,
-    dataGenerator: new DataGenerator(bitcoin.networks.testnet),
-  },
-];
->>>>>>> ae7292aa
+export const DEFAULT_TEST_FEE_RATE = 15;